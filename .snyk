# Snyk (https://snyk.io) policy file, patches or ignores known vulnerabilities.
version: v1.13.5
<<<<<<< HEAD
ignore: {}
patch: {}
=======
# ignores vulnerabilities until expiry date; change duration by modifying expiry date
ignore:
  SNYK-JS-MONGOOSE-472486:
    - '@nestjs/terminus > mongoose':
        reason: None given
        expires: '2019-12-15T06:54:19.170Z'
patch: {}
>>>>>>> 8e983a3f
<|MERGE_RESOLUTION|>--- conflicted
+++ resolved
@@ -1,9 +1,5 @@
 # Snyk (https://snyk.io) policy file, patches or ignores known vulnerabilities.
 version: v1.13.5
-<<<<<<< HEAD
-ignore: {}
-patch: {}
-=======
 # ignores vulnerabilities until expiry date; change duration by modifying expiry date
 ignore:
   SNYK-JS-MONGOOSE-472486:
@@ -11,4 +7,3 @@
         reason: None given
         expires: '2019-12-15T06:54:19.170Z'
 patch: {}
->>>>>>> 8e983a3f
