# Snyk (https://snyk.io) policy file, patches or ignores known vulnerabilities.
version: v1.13.5
<<<<<<< HEAD
ignore: {}
patch: {}
=======
# ignores vulnerabilities until expiry date; change duration by modifying expiry date
ignore:
  'npm:mem:20180117':
    - '@nestjs/terminus > typeorm > cli-highlight > yargs > os-locale > mem':
        reason: No patch available
        expires: '2019-04-28T21:35:56.288Z'
      '@nrwl/cli > yargs > os-locale > mem':
        reason: None given
        expires: '2019-10-23T21:27:59.579Z'
    - '@nrwl/workspace > yargs > os-locale > mem':
        reason: None given
        expires: '2019-10-23T21:27:59.579Z'
    - depcheck > yargs > os-locale > mem:
        reason: None given
        expires: '2019-10-23T21:27:59.579Z'
    - '@nrwl/workspace > @nrwl/cli > yargs > os-locale > mem':
        reason: None given
        expires: '2019-10-23T21:27:59.580Z'
    - npm-check > depcheck > yargs > os-locale > mem:
        reason: None given
        expires: '2019-10-23T21:27:59.580Z'
patch: {}
>>>>>>> 2c794825
<|MERGE_RESOLUTION|>--- conflicted
+++ resolved
@@ -1,29 +1,4 @@
 # Snyk (https://snyk.io) policy file, patches or ignores known vulnerabilities.
 version: v1.13.5
-<<<<<<< HEAD
 ignore: {}
 patch: {}
-=======
-# ignores vulnerabilities until expiry date; change duration by modifying expiry date
-ignore:
-  'npm:mem:20180117':
-    - '@nestjs/terminus > typeorm > cli-highlight > yargs > os-locale > mem':
-        reason: No patch available
-        expires: '2019-04-28T21:35:56.288Z'
-      '@nrwl/cli > yargs > os-locale > mem':
-        reason: None given
-        expires: '2019-10-23T21:27:59.579Z'
-    - '@nrwl/workspace > yargs > os-locale > mem':
-        reason: None given
-        expires: '2019-10-23T21:27:59.579Z'
-    - depcheck > yargs > os-locale > mem:
-        reason: None given
-        expires: '2019-10-23T21:27:59.579Z'
-    - '@nrwl/workspace > @nrwl/cli > yargs > os-locale > mem':
-        reason: None given
-        expires: '2019-10-23T21:27:59.580Z'
-    - npm-check > depcheck > yargs > os-locale > mem:
-        reason: None given
-        expires: '2019-10-23T21:27:59.580Z'
-patch: {}
->>>>>>> 2c794825
