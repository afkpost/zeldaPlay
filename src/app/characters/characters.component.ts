<<<<<<< HEAD
import { Component, OnInit } from "@angular/core";
import { Character } from "../character";
=======
import { Component, OnInit } from '@angular/core';
import { Character } from '../Character/character';
import { CHARACTERS } from '../mock-character';
import { CharacterService } from '../character.service';
>>>>>>> fe703162

@Component({
  selector: 'app-characters',
  templateUrl: './characters.component.html',
  styleUrls: ['./characters.component.css']
})
export class CharactersComponent implements OnInit {

  characters: Character[];

  selectedCharacter: Character;
  newChar: boolean;

  onSelect(character: Character): void {
    this.selectedCharacter = character;
    this.newChar = false;
  }
  hide(): void {
    this.selectedCharacter = null;
    this.newChar = false;
  }
  calcMod(stat: number): number {
    return stat % 2 === 0 ? (stat - 10) / 2 : (stat - 11) / 2;
  }

  newCharacter(): void {
    this.hide();
    this.newChar = true;
  }

  constructor(private characterService: CharacterService) {}

  getCharacters(): void {
    this.characterService.getCharacters()
      .subscribe(characters => {
        this.characters = characters;
      });
  }

  ngOnInit() {
    this.getCharacters();
  }

}<|MERGE_RESOLUTION|>--- conflicted
+++ resolved
@@ -1,12 +1,7 @@
-<<<<<<< HEAD
-import { Component, OnInit } from "@angular/core";
-import { Character } from "../character";
-=======
 import { Component, OnInit } from '@angular/core';
 import { Character } from '../Character/character';
 import { CHARACTERS } from '../mock-character';
 import { CharacterService } from '../character.service';
->>>>>>> fe703162
 
 @Component({
   selector: 'app-characters',
