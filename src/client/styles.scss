--- conflicted
+++ resolved
@@ -4,10 +4,6 @@
   font-family: HyliaSerif;
   src: url('./assets/fonts/HyliaSerifBeta.otf');
 }
-<<<<<<< HEAD
-=======
-
->>>>>>> 509d9389
 body {
   &.dark {
     background-color: rgb(238, 177, 253);
@@ -47,10 +43,6 @@
   color: #888;
   font-family: Cambria, Georgia;
 }
-<<<<<<< HEAD
-=======
-
->>>>>>> 509d9389
 input[text],
 button {
   color: #888;
@@ -81,10 +73,6 @@
   width: 100%;
   background-color: inherit;
 }
-<<<<<<< HEAD
-=======
-
->>>>>>> 509d9389
 tr.weapon {
   &:nth-child(3n + 1) {
     background-color: rgba(233, 150, 150, 0.74);
@@ -105,20 +93,11 @@
   padding: 5px;
   text-align: center;
   word-wrap: break-word;
-<<<<<<< HEAD
   &.mod,
   &.name {
     text-align: left;
   }
 }
-=======
-  &.name,
-  &.mod {
-    text-align: left;
-  }
-}
-
->>>>>>> 509d9389
 th {
   margin: 5px;
   width: 3.5em;
@@ -162,17 +141,9 @@
   text-align: center;
   border-bottom: solid black 1px;
 }
-<<<<<<< HEAD
 .modal-body {
   padding: 2px 16px;
 }
-=======
-
-.modal-body {
-  padding: 2px 16px;
-}
-
->>>>>>> 509d9389
 .modal-content {
   position: relative;
   background-color: #fefefe;
@@ -216,10 +187,6 @@
     background-color: #229e22;
   }
 }
-<<<<<<< HEAD
-=======
-
->>>>>>> 509d9389
 .close {
   color: #aaa;
   float: right;
@@ -232,10 +199,6 @@
     cursor: pointer;
   }
 }
-<<<<<<< HEAD
-=======
-
->>>>>>> 509d9389
 .din {
   background-color: rgba(233, 150, 150, 0.74);
   color: black;
@@ -266,10 +229,6 @@
     background-color: #ccc;
   }
 }
-<<<<<<< HEAD
-=======
-
->>>>>>> 509d9389
 .panel {
   padding: 5px 0px;
   background-color: inherit;
